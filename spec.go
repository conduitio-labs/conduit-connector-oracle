--- conflicted
+++ resolved
@@ -30,14 +30,7 @@
 		Summary: "Oracle source and destination plugin for Conduit, written in Go.",
 		Description: "Oracle connector is one of Conduit plugins. " +
 			"It provides a source and a destination Oracle connector.",
-<<<<<<< HEAD
-		Version: "v0.1.0",
+		Version: version,
 		Author:  "Meroxa, Inc.",
-=======
-		Version:           version,
-		Author:            "Meroxa, Inc.",
-		SourceParams:      map[string]sdk.Parameter{},
-		DestinationParams: map[string]sdk.Parameter{},
->>>>>>> d8c1f58d
 	}
 }